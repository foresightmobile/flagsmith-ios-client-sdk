--- conflicted
+++ resolved
@@ -1,16 +1,8 @@
 <?xml version="1.0" encoding="UTF-8"?>
-<<<<<<< HEAD
-<document type="com.apple.InterfaceBuilder3.CocoaTouch.XIB" version="3.0" toolsVersion="32700.99.1234" targetRuntime="iOS.CocoaTouch" propertyAccessControl="none" useAutolayout="YES" launchScreen="YES" useTraitCollections="YES" colorMatched="YES">
-    <device id="retina6_12" orientation="portrait" appearance="light"/>
-    <dependencies>
-        <deployment identifier="iOS"/>
-        <plugIn identifier="com.apple.InterfaceBuilder.IBCocoaTouchPlugin" version="22685"/>
-=======
 <document type="com.apple.InterfaceBuilder3.CocoaTouch.XIB" version="3.0" toolsVersion="23094" targetRuntime="iOS.CocoaTouch" propertyAccessControl="none" useAutolayout="YES" launchScreen="YES" useTraitCollections="YES" colorMatched="YES">
     <device id="retina6_12" orientation="portrait" appearance="light"/>
     <dependencies>
         <plugIn identifier="com.apple.InterfaceBuilder.IBCocoaTouchPlugin" version="23084"/>
->>>>>>> ba0fb2bc
         <capability name="documents saved in the Xcode 8 format" minToolsVersion="8.0"/>
     </dependencies>
     <objects>
@@ -20,15 +12,12 @@
             <rect key="frame" x="0.0" y="0.0" width="480" height="480"/>
             <autoresizingMask key="autoresizingMask" widthSizable="YES" heightSizable="YES"/>
             <subviews>
-<<<<<<< HEAD
-=======
                 <label opaque="NO" clipsSubviews="YES" userInteractionEnabled="NO" contentMode="left" horizontalHuggingPriority="251" verticalHuggingPriority="251" text="© 2024 Flagsmith. All rights reserved." textAlignment="center" lineBreakMode="tailTruncation" baselineAdjustment="alignBaselines" minimumFontSize="9" translatesAutoresizingMaskIntoConstraints="NO" id="8ie-xW-0ye">
                     <rect key="frame" x="20" y="439" width="440" height="21"/>
                     <fontDescription key="fontDescription" type="system" pointSize="17"/>
                     <color key="textColor" systemColor="darkTextColor"/>
                     <nil key="highlightedColor"/>
                 </label>
->>>>>>> ba0fb2bc
                 <label opaque="NO" clipsSubviews="YES" userInteractionEnabled="NO" contentMode="left" horizontalHuggingPriority="251" verticalHuggingPriority="251" text="FlagsmithClient" textAlignment="center" lineBreakMode="middleTruncation" baselineAdjustment="alignBaselines" minimumFontSize="18" translatesAutoresizingMaskIntoConstraints="NO" id="kId-c2-rCX">
                     <rect key="frame" x="20" y="139.66666666666666" width="440" height="43"/>
                     <fontDescription key="fontDescription" type="boldSystem" pointSize="36"/>
